# Copyright 2019 The FastEstimator Authors. All Rights Reserved.
#
# Licensed under the Apache License, Version 2.0 (the "License");
# you may not use this file except in compliance with the License.
# You may obtain a copy of the License at
#
#     http://www.apache.org/licenses/LICENSE-2.0
#
# Unless required by applicable law or agreed to in writing, software
# distributed under the License is distributed on an "AS IS" BASIS,
# WITHOUT WARRANTIES OR CONDITIONS OF ANY KIND, either express or implied.
# See the License for the specific language governing permissions and
# limitations under the License.
# ==============================================================================
from typing import Union

import tensorflow as tf

import torch


def load_model(model: Union[tf.keras.Model, torch.nn.Module], weights_path: str):
    """Load saved weights for a given model.

    This method can be used with TensorFlow models:
    ```python
    m = fe.build(fe.architecture.tensorflow.LeNet, optimizer_fn="adam")
    fe.backend.save_model(m, save_dir="tmp")
    fe.backend.load_model(m, weights_path="tmp/saved_model.h5")
    ```

    This method can be used with PyTorch models:
    ```python
    m = fe.build(fe.architecture.pytorch.LeNet, optimizer_fn="adam")
    fe.backend.save_model(m, save_dir="tmp")
    fe.backend.load_model(m, weights_path="tmp/saved_model.pt")
    ```

    Args:
        model: A neural network instance to load.
<<<<<<< HEAD
        weights_path: Path to the `model` weights. 
=======
        weights_path: Path to the `model` weights.

    Raises:
        ValueError: If `model` is an unacceptable data type.
>>>>>>> fb21e170
    """
    if isinstance(model, tf.keras.Model):
        model.load_weights(weights_path)
    elif isinstance(model, torch.nn.Module):
        model.load_state_dict(torch.load(weights_path))
    else:
        raise ValueError("Unrecognized model instance {}".format(type(model)))
    print("Loaded model weights from {}".format(weights_path))<|MERGE_RESOLUTION|>--- conflicted
+++ resolved
@@ -38,14 +38,10 @@
 
     Args:
         model: A neural network instance to load.
-<<<<<<< HEAD
-        weights_path: Path to the `model` weights. 
-=======
         weights_path: Path to the `model` weights.
 
     Raises:
         ValueError: If `model` is an unacceptable data type.
->>>>>>> fb21e170
     """
     if isinstance(model, tf.keras.Model):
         model.load_weights(weights_path)
