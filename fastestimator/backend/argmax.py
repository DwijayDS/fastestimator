# Copyright 2019 The FastEstimator Authors. All Rights Reserved.
#
# Licensed under the Apache License, Version 2.0 (the "License");
# you may not use this file except in compliance with the License.
# You may obtain a copy of the License at
#
#     http://www.apache.org/licenses/LICENSE-2.0
#
# Unless required by applicable law or agreed to in writing, software
# distributed under the License is distributed on an "AS IS" BASIS,
# WITHOUT WARRANTIES OR CONDITIONS OF ANY KIND, either express or implied.
# See the License for the specific language governing permissions and
# limitations under the License.
# ==============================================================================

from typing import TypeVar

import numpy as np
import tensorflow as tf
import torch

Tensor = TypeVar('Tensor', tf.Tensor, torch.Tensor, np.ndarray)


def argmax(tensor: Tensor, axis: int = 0) -> Tensor:
    """Compute the index of the maximum value along a given axis of a tensor.

    This method can be used with Numpy data:
    ```python
    n = np.array([[2,7,5],[9,1,3],[4,8,2]])
    b = fe.backend.argmax(n, axis=0)  # [1, 2, 0]
    b = fe.backend.argmax(n, axis=1)  # [1, 0, 1]
    ```
<<<<<<< HEAD
    
=======

>>>>>>> fb21e170
    This method can be used with TensorFlow tensors:
    ```python
    t = tf.constant([[2,7,5],[9,1,3],[4,8,2]])
    b = fe.backend.argmax(t, axis=0)  # [1, 2, 0]
    b = fe.backend.argmax(t, axis=1)  # [1, 0, 1]
    ```
<<<<<<< HEAD
    
=======

>>>>>>> fb21e170
    This method can be used with PyTorch tensors:
    ```python
    p = torch.tensor([[2,7,5],[9,1,3],[4,8,2]])
    b = fe.backend.argmax(p, axis=0)  # [1, 2, 0]
    b = fe.backend.argmax(p, axis=1)  # [1, 0, 1]
    ```

    Args:
        tensor: The input value.
        axis: Which axis to compute the index along.

    Returns:
<<<<<<< HEAD
        The indices corresponding to the maximum values within `tensor` along `axis`. 
=======
        The indices corresponding to the maximum values within `tensor` along `axis`.

    Raises:
        ValueError: If `tensor` is an unacceptable data type.
>>>>>>> fb21e170
    """
    if isinstance(tensor, tf.Tensor):
        return tf.argmax(tensor, axis=axis)
    elif isinstance(tensor, torch.Tensor):
        return tensor.max(dim=axis, keepdim=False)[1]
    elif isinstance(tensor, np.ndarray):
        return np.argmax(tensor, axis=axis)
    else:
        raise ValueError("Unrecognized tensor type {}".format(type(tensor)))<|MERGE_RESOLUTION|>--- conflicted
+++ resolved
@@ -31,22 +31,14 @@
     b = fe.backend.argmax(n, axis=0)  # [1, 2, 0]
     b = fe.backend.argmax(n, axis=1)  # [1, 0, 1]
     ```
-<<<<<<< HEAD
-    
-=======
 
->>>>>>> fb21e170
     This method can be used with TensorFlow tensors:
     ```python
     t = tf.constant([[2,7,5],[9,1,3],[4,8,2]])
     b = fe.backend.argmax(t, axis=0)  # [1, 2, 0]
     b = fe.backend.argmax(t, axis=1)  # [1, 0, 1]
     ```
-<<<<<<< HEAD
-    
-=======
 
->>>>>>> fb21e170
     This method can be used with PyTorch tensors:
     ```python
     p = torch.tensor([[2,7,5],[9,1,3],[4,8,2]])
@@ -59,14 +51,10 @@
         axis: Which axis to compute the index along.
 
     Returns:
-<<<<<<< HEAD
-        The indices corresponding to the maximum values within `tensor` along `axis`. 
-=======
         The indices corresponding to the maximum values within `tensor` along `axis`.
 
     Raises:
         ValueError: If `tensor` is an unacceptable data type.
->>>>>>> fb21e170
     """
     if isinstance(tensor, tf.Tensor):
         return tf.argmax(tensor, axis=axis)
