# Copyright 2019 The FastEstimator Authors. All Rights Reserved.
#
# Licensed under the Apache License, Version 2.0 (the "License");
# you may not use this file except in compliance with the License.
# You may obtain a copy of the License at
#
#     http://www.apache.org/licenses/LICENSE-2.0
#
# Unless required by applicable law or agreed to in writing, software
# distributed under the License is distributed on an "AS IS" BASIS,
# WITHOUT WARRANTIES OR CONDITIONS OF ANY KIND, either express or implied.
# See the License for the specific language governing permissions and
# limitations under the License.
# ==============================================================================

from typing import TypeVar, Union, List

import numpy as np
import tensorflow as tf
import tensorflow_probability as tfp
import torch

from fastestimator.util.util import to_list

Tensor = TypeVar('Tensor', tf.Tensor, torch.Tensor, np.ndarray)


def percentile(tensor: Tensor,
               percentiles: Union[int, List[int]],
               axis: Union[None, int, List[int]] = None,
               keepdims: bool = True) -> Tensor:
<<<<<<< HEAD
    """ Compute the `percentiles` of a `tensor`.
    
    The n-th percentile of `tensor` is the value n/100 of the way from the minimum to the maximum in a sorted copy of 
    `tensor`. If the percentile falls in between two values, the nearest of the two values will be used.
    
=======
    """Compute the `percentiles` of a `tensor`.

    The n-th percentile of `tensor` is the value n/100 of the way from the minimum to the maximum in a sorted copy of
    `tensor`. If the percentile falls in between two values, the nearest of the two values will be used.

>>>>>>> fb21e170
    This method can be used with Numpy data:
    ```python
    n = np.array([[1, 2, 3], [4, 5, 6], [7, 8, 9]])
    b = fe.backend.percentile(n, percentiles=[66])  # [[[6]]]
    b = fe.backend.percentile(n, percentiles=[66], axis=0)  # [[[4, 5, 6]]]
    b = fe.backend.percentile(n, percentiles=[66], axis=1)  # [[[2], [5], [8]]]
    ```
<<<<<<< HEAD
    
=======

>>>>>>> fb21e170
    This method can be used with TensorFlow tensors:
    ```python
    t = tf.constant([[1, 2, 3], [4, 5, 6], [7, 8, 9]])
    b = fe.backend.percentile(t, percentiles=[66])  # [[[6]]]
    b = fe.backend.percentile(t, percentiles=[66], axis=0)  # [[[4, 5, 6]]]
    b = fe.backend.percentile(t, percentiles=[66], axis=1)  # [[[2], [5], [8]]]
    ```
<<<<<<< HEAD
    
=======

>>>>>>> fb21e170
    This method can be used with PyTorch tensors:
    ```python
    p = tf.constant([[1, 2, 3], [4, 5, 6], [7, 8, 9]])
    b = fe.backend.percentile(p, percentiles=[66])  # [[[6]]]
    b = fe.backend.percentile(p, percentiles=[66], axis=0)  # [[[4, 5, 6]]]
    b = fe.backend.percentile(p, percentiles=[66], axis=1)  # [[[2], [5], [8]]]
    ```
<<<<<<< HEAD
    
    Args:
        tensor: The tensor from which to extract percentiles.
        percentiles: One or more percentile values to be computed. 
        axis: Along which axes to compute the percentile (None to compute over all axes).
        keepdims: Whether to maintain the number of dimensions from `tensor`. 

    Returns:
        The `percentiles` of the given `tensor`. 
=======

    Args:
        tensor: The tensor from which to extract percentiles.
        percentiles: One or more percentile values to be computed.
        axis: Along which axes to compute the percentile (None to compute over all axes).
        keepdims: Whether to maintain the number of dimensions from `tensor`.

    Returns:
        The `percentiles` of the given `tensor`.

    Raises:
        ValueError: If `tensor` is an unacceptable data type.
>>>>>>> fb21e170
    """
    if isinstance(tensor, tf.Tensor):
        if isinstance(percentiles, List):
            percentiles = tf.convert_to_tensor(percentiles)
        return tfp.stats.percentile(tensor, percentiles, axis=axis, keep_dims=keepdims)
    elif isinstance(tensor, torch.Tensor):
        n_dims = len(tensor.shape)
        if axis is None:
            # Default behavior in tf without axis is to compress all dimensions
            axis = list(range(n_dims))
        # Convert negative axis values to their positive counterparts
        if isinstance(axis, int):
            axis = [axis]
        for idx, elem in enumerate(axis):
            axis[idx] = elem % n_dims
        # Extract dims which are not being considered
        other_dims = sorted(set(range(n_dims)).difference(axis))
        # Flatten all of the permutation axis down for kth-value computation
        permutation = other_dims + list(axis)
        permuted = tensor.permute(*permutation)
        other_shape = [tensor.shape[i] for i in other_dims]
        other_shape.append(np.prod([tensor.shape[i] for i in axis]))
        permuted = torch.reshape(permuted, other_shape)
        results = []
        for tile in to_list(percentiles):
            target = min(round(tile / 100.0 * permuted.shape[-1]), permuted.shape[-1])
            kth_val = torch.kthvalue(permuted, k=target, dim=-1, keepdim=True)[0]
            for dim in range(n_dims - len(kth_val.shape)):
                kth_val = torch.unsqueeze(kth_val, dim=-1)
            # Undo the permutation from earlier
            kth_val = kth_val.permute(*np.argsort(permutation))
            if not keepdims:
                for dim in reversed(axis):
                    kth_val = torch.squeeze(kth_val, dim=dim)
            results.append(kth_val)
        if isinstance(percentiles, int):
            return results[0]
        else:
            return torch.stack(results, dim=0)
    elif isinstance(tensor, np.ndarray):
        return np.percentile(tensor, percentiles, axis=axis, keepdims=keepdims, interpolation='nearest')
    else:
        raise ValueError("Unrecognized tensor type {}".format(type(tensor)))<|MERGE_RESOLUTION|>--- conflicted
+++ resolved
@@ -29,19 +29,11 @@
                percentiles: Union[int, List[int]],
                axis: Union[None, int, List[int]] = None,
                keepdims: bool = True) -> Tensor:
-<<<<<<< HEAD
-    """ Compute the `percentiles` of a `tensor`.
-    
-    The n-th percentile of `tensor` is the value n/100 of the way from the minimum to the maximum in a sorted copy of 
-    `tensor`. If the percentile falls in between two values, the nearest of the two values will be used.
-    
-=======
     """Compute the `percentiles` of a `tensor`.
 
     The n-th percentile of `tensor` is the value n/100 of the way from the minimum to the maximum in a sorted copy of
     `tensor`. If the percentile falls in between two values, the nearest of the two values will be used.
 
->>>>>>> fb21e170
     This method can be used with Numpy data:
     ```python
     n = np.array([[1, 2, 3], [4, 5, 6], [7, 8, 9]])
@@ -49,11 +41,7 @@
     b = fe.backend.percentile(n, percentiles=[66], axis=0)  # [[[4, 5, 6]]]
     b = fe.backend.percentile(n, percentiles=[66], axis=1)  # [[[2], [5], [8]]]
     ```
-<<<<<<< HEAD
-    
-=======
 
->>>>>>> fb21e170
     This method can be used with TensorFlow tensors:
     ```python
     t = tf.constant([[1, 2, 3], [4, 5, 6], [7, 8, 9]])
@@ -61,11 +49,7 @@
     b = fe.backend.percentile(t, percentiles=[66], axis=0)  # [[[4, 5, 6]]]
     b = fe.backend.percentile(t, percentiles=[66], axis=1)  # [[[2], [5], [8]]]
     ```
-<<<<<<< HEAD
-    
-=======
 
->>>>>>> fb21e170
     This method can be used with PyTorch tensors:
     ```python
     p = tf.constant([[1, 2, 3], [4, 5, 6], [7, 8, 9]])
@@ -73,17 +57,6 @@
     b = fe.backend.percentile(p, percentiles=[66], axis=0)  # [[[4, 5, 6]]]
     b = fe.backend.percentile(p, percentiles=[66], axis=1)  # [[[2], [5], [8]]]
     ```
-<<<<<<< HEAD
-    
-    Args:
-        tensor: The tensor from which to extract percentiles.
-        percentiles: One or more percentile values to be computed. 
-        axis: Along which axes to compute the percentile (None to compute over all axes).
-        keepdims: Whether to maintain the number of dimensions from `tensor`. 
-
-    Returns:
-        The `percentiles` of the given `tensor`. 
-=======
 
     Args:
         tensor: The tensor from which to extract percentiles.
@@ -96,7 +69,6 @@
 
     Raises:
         ValueError: If `tensor` is an unacceptable data type.
->>>>>>> fb21e170
     """
     if isinstance(tensor, tf.Tensor):
         if isinstance(percentiles, List):
